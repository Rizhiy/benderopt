from benderopt.optimizer import optimizers
from benderopt.base import OptimizationProblem, Observation
import numpy as np
import logging

<<<<<<< HEAD
from benderopt.optimizer.optimizer import BaseOptimizer
=======
from benderopt.rng import RNG

>>>>>>> 11c88b35

def minimize(
    f,
    optimization_problem_parameters,
    optimizer_type="parzen_estimator",
    number_of_evaluation=100,
    seed=None,
    debug=False,
):
    logger = logging.getLogger("benderopt")

    RNG.seed(seed)

    samples = []
    optimization_problem = OptimizationProblem.from_list(optimization_problem_parameters)

    if isinstance(optimizer_type, str):
        optimizer_type = optimizers[optimizer_type]
    if not issubclass(optimizer_type, BaseOptimizer):
        raise ValueError("optimizer_type should either be a string or a subclass of BaseOptimizer, got {}".format(optimizer_type))
    optimizer = optimizer_type(optimization_problem)

    for i in range(number_of_evaluation):
        logger.info("Evaluating {0}/{1}...".format(i + 1, number_of_evaluation))
        sample = optimizer.suggest()
        samples.append(sample)
        loss = f(**sample)
        logger.debug("f={0} for optimizer suggestion: {1}.".format(loss, sample))
        observation = Observation.from_dict({"loss": loss, "sample": sample})
        optimization_problem.add_observation(observation)
    if debug is True:
        return samples
    return optimization_problem.best_sample


if __name__ == "__main__":

    def f(x):
        return np.sin(x)

    optimization_problem_parameters = [
        {"name": "x", "category": "uniform", "search_space": {"low": 0, "high": 2 * np.pi, }}
    ]

    best_sample = minimize(
        f, optimization_problem_parameters=optimization_problem_parameters, number_of_evaluation=100)

    print(best_sample["x"], 3 * np.pi / 2)<|MERGE_RESOLUTION|>--- conflicted
+++ resolved
@@ -1,14 +1,10 @@
-from benderopt.optimizer import optimizers
-from benderopt.base import OptimizationProblem, Observation
 import numpy as np
 import logging
 
-<<<<<<< HEAD
+from benderopt.optimizer import optimizers
+from benderopt.base import OptimizationProblem, Observation
 from benderopt.optimizer.optimizer import BaseOptimizer
-=======
 from benderopt.rng import RNG
-
->>>>>>> 11c88b35
 
 def minimize(
     f,
