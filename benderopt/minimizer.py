from benderopt.optimizer import optimizers
from benderopt.base import OptimizationProblem, Observation
import numpy as np
import logging

<<<<<<< HEAD
from benderopt.rng import RNG

=======
from benderopt.optimizer.optimizer import BaseOptimizer
>>>>>>> 850d851e

def minimize(
    f,
    optimization_problem_parameters,
    optimizer_type="parzen_estimator",
    number_of_evaluation=100,
    seed=None,
    debug=False,
):
    logger = logging.getLogger("benderopt")

    RNG.seed(seed)

    samples = []
    optimization_problem = OptimizationProblem.from_list(optimization_problem_parameters)

    if isinstance(optimizer_type, str):
        optimizer_type = optimizers[optimizer_type]
    if not issubclass(optimizer_type, BaseOptimizer):
        raise ValueError("optimizer_type should either be a string or a subclass of BaseOptimizer, got {}".format(optimizer_type))
    optimizer = optimizer_type(optimization_problem)

    for i in range(number_of_evaluation):
        logger.info("Evaluating {0}/{1}...".format(i + 1, number_of_evaluation))
        sample = optimizer.suggest()
        samples.append(sample)
        loss = f(**sample)
        logger.debug("f={0} for optimizer suggestion: {1}.".format(loss, sample))
        observation = Observation.from_dict({"loss": loss, "sample": sample})
        optimization_problem.add_observation(observation)
    if debug is True:
        return samples
    return optimization_problem.best_sample


if __name__ == "__main__":

    def f(x):
        return np.sin(x)

    optimization_problem_parameters = [
        {"name": "x", "category": "uniform", "search_space": {"low": 0, "high": 2 * np.pi, }}
    ]

    best_sample = minimize(
        f, optimization_problem_parameters=optimization_problem_parameters, number_of_evaluation=100)

    print(best_sample["x"], 3 * np.pi / 2)<|MERGE_RESOLUTION|>--- conflicted
+++ resolved
@@ -3,12 +3,8 @@
 import numpy as np
 import logging
 
-<<<<<<< HEAD
 from benderopt.rng import RNG
-
-=======
 from benderopt.optimizer.optimizer import BaseOptimizer
->>>>>>> 850d851e
 
 def minimize(
     f,
